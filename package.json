{
  "name": "rendertron",
  "version": "3.1.0",
  "description": "Renders webpages using headless Chrome for usage by bots",
  "license": "Apache-2.0",
  "repository": "https://github.com/GoogleChrome/rendertron",
  "engines": {
    "node": ">=10"
  },
  "main": "build/rendertron.js",
  "types": "build/rendertron.d.ts",
  "bin": "bin/rendertron",
  "scripts": {
    "build": "tsc",
    "prepack": "npm run build",
    "start": "node build/rendertron.js",
    "format": "npm run format:eslint && npm run format:prettier",
    "format:eslint": "npm run lint -- --fix",
    "format:prettier": "prettier \"**/*.{html,js,json,md,ts}\" --ignore-path .gitignore --write",
    "lint": "eslint \"**/*.{js,ts}\" --ignore-path .gitignore",
    "monitor": "nodemon",
    "monitor-inspect": "nodemon --inspect src/main.js",
    "test": "(cd test-resources && npm install) && npm run build && ava build/test/app-test.js --timeout 5s",
    "start-emulator": "(gcloud beta emulators datastore start --no-store-on-disk --project emulator-project --host-port localhost:8380 &) 2>&1 | grep -m1 'now running'",
    "test-cache": "npm run build && npm run start-emulator && $(gcloud beta emulators datastore env-init) && export GCLOUD_PROJECT=emulator-project && ava build/test/*-cache-test.js"
  },
  "files": [
    "bin/",
    "build/",
    "!build/test/",
    "app.json"
  ],
  "dependencies": {
    "@webcomponents/webcomponentsjs": "^2.5.0",
    "chrome-launcher": "^0.13.4",
    "chrome-remote-interface": "^0.29.0",
    "fs-extra": "^9.0.1",
    "koa": "^2.13.1",
    "koa-bodyparser": "^4.3.0",
    "koa-compress": "^5.0.1",
    "koa-logger": "^3.2.1",
    "koa-route": "^3.2.0",
    "koa-send": "^5.0.1",
    "koa-static": "^5.0.0",
    "performance-now": "^2.1.0",
    "puppeteer": "^5.5.0",
    "semver": "^7.3.4"
  },
  "devDependencies": {
    "@google-cloud/datastore": "^6.3.1",
    "@types/fs-extra": "^9.0.6",
    "@types/koa": "^2.11.6",
    "@types/koa-bodyparser": "^4.3.0",
    "@types/koa-compress": "^4.0.1",
    "@types/koa-logger": "^3.1.1",
    "@types/koa-route": "^3.2.4",
    "@types/koa-send": "^4.1.2",
    "@types/koa-static": "^4.0.1",
    "@types/node": "^14.14.10",
    "@types/puppeteer": "^5.4.3",
    "@types/supertest": "^2.0.10",
    "@typescript-eslint/parser": "^4.14.2",
    "@typescript-eslint/eslint-plugin": "^4.15.0",
<<<<<<< HEAD
    "ava": "^3.14.0",
=======
    "ava": "^3.15.0",
>>>>>>> 5c1538e2
    "eslint": "^7.19.0",
    "nodemon": "^2.0.6",
    "prettier": "^2.2.1",
    "supertest": "^6.1.3",
    "typescript": "4.0.5"
  },
  "prettier": {
    "singleQuote": true
  }
}<|MERGE_RESOLUTION|>--- conflicted
+++ resolved
@@ -61,11 +61,7 @@
     "@types/supertest": "^2.0.10",
     "@typescript-eslint/parser": "^4.14.2",
     "@typescript-eslint/eslint-plugin": "^4.15.0",
-<<<<<<< HEAD
-    "ava": "^3.14.0",
-=======
     "ava": "^3.15.0",
->>>>>>> 5c1538e2
     "eslint": "^7.19.0",
     "nodemon": "^2.0.6",
     "prettier": "^2.2.1",
